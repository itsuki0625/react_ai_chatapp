"use client";

import React, { useRef, useEffect, useCallback } from 'react';
import ChatSidebar from '@/components/chat/ChatSidebar';
import ChatWindow from '@/components/chat/ChatWindow';
import { ChatInput } from '@/components/chat/ChatInput';
import { ChatTypeValue, ChatTypeEnum } from '@/types/chat';
import { useRouter, usePathname } from 'next/navigation';
import { useChat } from '@/store/chat/ChatContext';
import { useSession } from 'next-auth/react';
import { Card, CardContent, CardDescription, CardHeader, CardTitle } from '@/components/ui/card';
import { Button } from '@/components/ui/button';
import { Lock, Zap, MessageSquare, Star } from 'lucide-react';
import Link from 'next/link';

interface ChatPageProps {
  initialChatType?: ChatTypeValue;
  initialSessionId?: string;
}

<<<<<<< HEAD
// カスタムフック: URLパス解析
const useChatPathInfo = (pathname: string) => {
  return useCallback(() => {
=======
// フリーユーザー制限コンポーネント
const FreeUserRestriction = () => {
  return (
    <div className="flex-1 flex items-center justify-center p-8 bg-gradient-to-br from-blue-50 to-purple-50">
      <Card className="max-w-md w-full border-2 border-dashed border-blue-200">
        <CardHeader className="text-center">
          <div className="mx-auto w-12 h-12 rounded-full bg-blue-100 flex items-center justify-center mb-4">
            <Lock className="h-6 w-6 text-blue-600" />
          </div>
          <CardTitle className="text-xl text-gray-900">AIチャット機能</CardTitle>
          <CardDescription>
            この機能は有料プランでご利用いただけます
          </CardDescription>
        </CardHeader>
        <CardContent className="space-y-4">
          <div className="space-y-3">
            <div className="flex items-center gap-3 p-3 bg-white rounded-lg border">
              <Zap className="h-5 w-5 text-yellow-600 flex-shrink-0" />
              <div>
                <p className="font-medium text-sm text-gray-900">AI学習支援</p>
                <p className="text-xs text-gray-600">勉強法の相談や質問対応</p>
              </div>
            </div>
            
            <div className="flex items-center gap-3 p-3 bg-white rounded-lg border">
              <MessageSquare className="h-5 w-5 text-blue-600 flex-shrink-0" />
              <div>
                <p className="font-medium text-sm text-gray-900">自己分析AI</p>
                <p className="text-xs text-gray-600">適性診断と強み発見</p>
              </div>
            </div>
            
            <div className="flex items-center gap-3 p-3 bg-white rounded-lg border">
              <Star className="h-5 w-5 text-purple-600 flex-shrink-0" />
              <div>
                <p className="font-medium text-sm text-gray-900">総合型選抜AI</p>
                <p className="text-xs text-gray-600">入試対策と志望理由書添削</p>
              </div>
            </div>
          </div>
          
          <div className="pt-4 border-t border-gray-100">
            <p className="text-xs text-gray-600 mb-3 text-center">
              スタンダードプラン以上でご利用いただけます
            </p>
            <Link href="/subscription" className="w-full">
              <Button className="w-full bg-blue-600 hover:bg-blue-700">
                プランを確認する
              </Button>
            </Link>
          </div>
        </CardContent>
      </Card>
    </div>
  );
};

const ChatPage: React.FC<ChatPageProps> = ({ initialChatType, initialSessionId }) => {
  const { data: session } = useSession();
  const router = useRouter();
  const pathname = usePathname();

  // ユーザーのプラン判定
  const userRole = session?.user?.role;
  const isFreeUser = userRole === 'フリー';
  const hasAccessToChat = !isFreeUser || session?.user?.isAdmin;

  const {
    isLoading: chatIsLoading,
    isWebSocketConnected: isConnected,
    sendMessage: sendChatMessage,
    changeChatType,
    currentChatType: contextChatType,
    sessionId: contextSessionId,
    sessions,
    archivedSessions,
    viewingSessionStatus,
    justStartedNewChat,
    dispatch,
  } = useChat();

  const checklistRef = useRef<{ triggerUpdate: () => void }>(null);
  const prevContextSessionIdRef = useRef<string | null | undefined>(contextSessionId);

  // Derived state from URL
  const getChatInfoFromPath = useCallback(() => {
>>>>>>> f6334542
    const pathSegments = pathname.split('/').filter(Boolean);
    const chatSegmentIndex = pathSegments.findIndex(segment => segment === 'chat');
    
    let typeFromUrl = undefined;
    if (chatSegmentIndex !== -1 && pathSegments.length > chatSegmentIndex + 1) {
      const rawType = pathSegments[chatSegmentIndex + 1];
      // URLの形式（ハイフン）をEnum値（スネークケース）に変換
      typeFromUrl = rawType.replace(/-/g, '_').toLowerCase() as ChatTypeValue;
    }
    
    const sessionIdFromUrl = chatSegmentIndex !== -1 && pathSegments.length > chatSegmentIndex + 2 ? 
      pathSegments[chatSegmentIndex + 2] : undefined;
    
    return { typeFromUrl, sessionIdFromUrl };
  }, [pathname]);
};

// カスタムフック: セッション状態管理
const useSessionSync = () => {
  const {
    currentChatType: contextChatType,
    sessionId: contextSessionId,
    sessions,
    archivedSessions,
    justStartedNewChat,
    changeChatType,
    dispatch,
  } = useChat();

  const router = useRouter();
  const pathname = usePathname();
  const getChatInfoFromPath = useChatPathInfo(pathname);
  const prevContextSessionIdRef = useRef<string | null | undefined>(contextSessionId);

  // 新しいチャットページに遷移したときのクリア処理
  const clearPreviousSession = useCallback((typeFromUrl: string) => {
    if (contextSessionId) {
      dispatch({ type: 'CLEAR_CHAT', payload: { chatType: contextChatType } });
    }
  }, [contextSessionId, contextChatType, dispatch]);

  // 新しいセッション作成時のURL更新
  const updateUrlForNewSession = useCallback((sessionId: string, chatType: string) => {
    const newChatPath = `/chat/${chatType.toLowerCase()}/${sessionId}`;
    router.replace(newChatPath);
  }, [router]);

  // チャットタイプの同期
  const syncChatType = useCallback((typeFromUrl: ChatTypeValue) => {
    if (typeFromUrl !== contextChatType) {
      changeChatType(typeFromUrl);
    }
  }, [contextChatType, changeChatType]);

  // セッションIDの同期
  const syncSessionId = useCallback((sessionIdFromUrl: string) => {
    if (sessionIdFromUrl !== contextSessionId) {
      const foundSession = sessions.find(s => s.id === sessionIdFromUrl) || 
                           archivedSessions.find(s => s.id === sessionIdFromUrl);
      const sessionStatus = foundSession?.status;
      dispatch({ type: 'SET_SESSION_ID', payload: { id: sessionIdFromUrl, status: sessionStatus } });
    }
  }, [contextSessionId, sessions, archivedSessions, dispatch]);

  // コンテキストセッションのクリア
  const clearContextSession = useCallback(() => {
    dispatch({ type: 'SET_SESSION_ID', payload: { id: null, status: null } });
  }, [dispatch]);

  return {
    contextChatType,
    contextSessionId,
    justStartedNewChat,
    prevContextSessionIdRef,
    getChatInfoFromPath,
    clearPreviousSession,
    updateUrlForNewSession,
    syncChatType,
    syncSessionId,
    clearContextSession,
  };
};

// チャットタイプの表示名を取得
const getChatTypeDisplayName = (chatType: ChatTypeValue): string => {
  switch (chatType) {
    case ChatTypeEnum.SELF_ANALYSIS:
      return '自己分析AI';
    case ChatTypeEnum.ADMISSION:
      return '総合型選抜AI';
    case ChatTypeEnum.STUDY_SUPPORT:
      return '学習サポートAI';
    case ChatTypeEnum.FAQ:
      return 'FAQヘルプAI';
    default:
      return 'AIチャット';
  }
};

// チャットタイプの説明を取得
const getChatTypeDescription = (chatType: ChatTypeValue): string => {
  switch (chatType) {
    case ChatTypeEnum.SELF_ANALYSIS:
      return '自己分析を深め、自分の強みを見つけましょう';
    case ChatTypeEnum.ADMISSION:
      return '総合型選抜に関する相談や志望理由書の添削を行います';
    case ChatTypeEnum.STUDY_SUPPORT:
      return '学習に関する質問や課題の解決をサポートします';
    case ChatTypeEnum.FAQ:
      return 'よくある質問に回答します';
    default:
      return 'AIとチャットして情報を得ましょう';
  }
};

// チャットタイプの短縮名を取得
const getChatTypeShortName = (chatType: ChatTypeValue): string => {
  switch (chatType) {
    case ChatTypeEnum.STUDY_SUPPORT:
      return '学習支援';
    case ChatTypeEnum.SELF_ANALYSIS:
      return '自己分析';
    case ChatTypeEnum.ADMISSION:
      return '総合型選抜';
    case ChatTypeEnum.FAQ:
      return 'FAQ';
    default:
      return chatType;
  }
};

const ChatPage: React.FC<ChatPageProps> = ({ initialChatType, initialSessionId }) => {
  const {
    isLoading: chatIsLoading,
    isWebSocketConnected: isConnected,
    sendMessage: sendChatMessage,
  } = useChat();

  const {
    contextChatType,
    contextSessionId,
    justStartedNewChat,
    prevContextSessionIdRef,
    getChatInfoFromPath,
    clearPreviousSession,
    updateUrlForNewSession,
    syncChatType,
    syncSessionId,
    clearContextSession,
  } = useSessionSync();

  const checklistRef = useRef<{ triggerUpdate: () => void }>(null);

  // メインの同期効果
  useEffect(() => {
    const { typeFromUrl, sessionIdFromUrl } = getChatInfoFromPath();
    const previousContextSessionId = prevContextSessionIdRef.current;

    // ケース1: 新しいチャットページに遷移 - 以前のセッションをクリア
    if (typeFromUrl && !sessionIdFromUrl && contextSessionId) {
      clearPreviousSession(typeFromUrl);
      return;
    }

    // ケース2: 新しいセッション作成時のURL更新
    if (contextChatType && contextSessionId && !sessionIdFromUrl && 
        (previousContextSessionId === null || previousContextSessionId === undefined)) {
      updateUrlForNewSession(contextSessionId, contextChatType);
      return;
    }

    // ケース3: チャットタイプの同期
    if (typeFromUrl && typeFromUrl !== contextChatType) {
      syncChatType(typeFromUrl);
      return;
    }

    // ケース4: セッションIDの同期（同じチャットタイプの場合）
    if (typeFromUrl && typeFromUrl === contextChatType) {
      if (sessionIdFromUrl && sessionIdFromUrl !== contextSessionId) {
        syncSessionId(sessionIdFromUrl);
        return;
      } else if (!sessionIdFromUrl && contextSessionId && !justStartedNewChat) {
        if (previousContextSessionId !== null && previousContextSessionId !== undefined) {
          clearContextSession();
          return;
        }
      } else if (sessionIdFromUrl && !contextSessionId && !justStartedNewChat) {
        syncSessionId(sessionIdFromUrl);
        return;
      }
    }

    // ケース5: 初期チャットタイプの設定
    if (!typeFromUrl && initialChatType && initialChatType !== contextChatType && !contextChatType) {
      syncChatType(initialChatType);
      return;
    }

    // 前回のセッションIDを更新
    prevContextSessionIdRef.current = contextSessionId;
  }, [
    contextChatType,
    contextSessionId,
    justStartedNewChat,
    initialChatType,
    getChatInfoFromPath,
    clearPreviousSession,
    updateUrlForNewSession,
    syncChatType,
    syncSessionId,
    clearContextSession,
  ]);

  const activeChatType = contextChatType;

  return (
    <div className="flex h-full w-full overflow-hidden bg-slate-50 rounded-lg shadow-sm border border-slate-200">
      <ChatSidebar />
      <div className="flex-1 flex flex-col h-full border-l border-slate-200">
        {/* ヘッダー部分 */}
        <div className="bg-white py-4 px-6 border-b border-slate-200 hidden sm:block shadow-sm sticky top-0 z-10">
          <div className="max-w-4xl mx-auto">
            <h1 className="text-lg font-semibold text-slate-800">
              {activeChatType ? getChatTypeDisplayName(activeChatType) : 'AIチャット'}
            </h1>
            <p className="text-sm text-slate-500">
              {activeChatType ? getChatTypeDescription(activeChatType) : 'AIとチャットして情報を得ましょう'}
            </p>
          </div>
        </div>
<<<<<<< HEAD

        {/* メインコンテンツ部分 */}
        <div className="flex-1 overflow-hidden relative">
          <ChatWindow />
          
          {/* 入力部分 */}
          <div className="absolute bottom-0 left-0 right-0 z-10">
            <div className="px-4 py-3 bg-white border-t border-slate-200 shadow-lg">
              <ChatInput 
                onSendMessage={sendChatMessage} 
                isLoading={chatIsLoading} 
              />
              
              {/* 接続状態とチャットタイプ情報 */}
              <div className="flex justify-between items-center mt-2 px-1 text-xs text-slate-500 max-w-4xl mx-auto">
                <div className="flex items-center">
                  {isConnected ? (
                    <span className="flex items-center text-green-600">
                      <span className="h-1.5 w-1.5 rounded-full bg-green-500 mr-1.5 animate-pulse"></span>
                      接続中
                    </span>
                  ) : (
                    <span className="flex items-center text-red-600">
                      <span className="h-1.5 w-1.5 rounded-full bg-red-500 mr-1.5"></span>
                      未接続
                    </span>
                  )}
                </div>
                
                {/* チャットタイプ表示 */}
                {activeChatType && (
                  <span className="px-2 py-0.5 rounded-full bg-blue-50 text-blue-700 font-medium">
                    {getChatTypeShortName(activeChatType)}
                  </span>
                )}
=======
        
        {/* フリーユーザー制限表示 */}
        {!hasAccessToChat ? (
          <FreeUserRestriction />
        ) : (
          <>
            <div className="flex-1 overflow-hidden relative">
              <ChatWindow />
              <div className="absolute bottom-0 left-0 right-0 z-10">
                <div className="px-4 py-3 bg-white border-t border-slate-200 shadow-lg">
                  <ChatInput 
                    onSendMessage={sendChatMessage} 
                    isLoading={chatIsLoading} 
                  />
                  
                  {/* 接続状態とチャットタイプ情報 */}
                  <div className="flex justify-between items-center mt-2 px-1 text-xs text-slate-500 max-w-4xl mx-auto">
                    <div className="flex items-center">
                      {isConnected ? (
                        <span className="flex items-center text-green-600">
                          <span className="h-1.5 w-1.5 rounded-full bg-green-500 mr-1.5 animate-pulse"></span>
                          接続中
                        </span>
                      ) : (
                        <span className="flex items-center text-red-600">
                          <span className="h-1.5 w-1.5 rounded-full bg-red-500 mr-1.5"></span>
                          未接続
                        </span>
                      )}
                    </div>
                    
                    {/* チャットタイプ表示 */}
                    {activeChatType && (
                      <span className="px-2 py-0.5 rounded-full bg-blue-50 text-blue-700 font-medium">
                        {activeChatType === ChatTypeEnum.STUDY_SUPPORT ? '学習支援' :
                         activeChatType === ChatTypeEnum.SELF_ANALYSIS ? '自己分析' :
                         activeChatType === ChatTypeEnum.ADMISSION ? '総合型選抜' : 
                         activeChatType === ChatTypeEnum.FAQ ? 'FAQ' : activeChatType}
                      </span>
                    )}
                  </div>
                </div>
>>>>>>> f6334542
              </div>
            </div>
          </>
        )}
      </div>
    </div>
  );
};

export default ChatPage;<|MERGE_RESOLUTION|>--- conflicted
+++ resolved
@@ -18,11 +18,6 @@
   initialSessionId?: string;
 }
 
-<<<<<<< HEAD
-// カスタムフック: URLパス解析
-const useChatPathInfo = (pathname: string) => {
-  return useCallback(() => {
-=======
 // フリーユーザー制限コンポーネント
 const FreeUserRestriction = () => {
   return (
@@ -109,7 +104,6 @@
 
   // Derived state from URL
   const getChatInfoFromPath = useCallback(() => {
->>>>>>> f6334542
     const pathSegments = pathname.split('/').filter(Boolean);
     const chatSegmentIndex = pathSegments.findIndex(segment => segment === 'chat');
     
@@ -341,43 +335,6 @@
             </p>
           </div>
         </div>
-<<<<<<< HEAD
-
-        {/* メインコンテンツ部分 */}
-        <div className="flex-1 overflow-hidden relative">
-          <ChatWindow />
-          
-          {/* 入力部分 */}
-          <div className="absolute bottom-0 left-0 right-0 z-10">
-            <div className="px-4 py-3 bg-white border-t border-slate-200 shadow-lg">
-              <ChatInput 
-                onSendMessage={sendChatMessage} 
-                isLoading={chatIsLoading} 
-              />
-              
-              {/* 接続状態とチャットタイプ情報 */}
-              <div className="flex justify-between items-center mt-2 px-1 text-xs text-slate-500 max-w-4xl mx-auto">
-                <div className="flex items-center">
-                  {isConnected ? (
-                    <span className="flex items-center text-green-600">
-                      <span className="h-1.5 w-1.5 rounded-full bg-green-500 mr-1.5 animate-pulse"></span>
-                      接続中
-                    </span>
-                  ) : (
-                    <span className="flex items-center text-red-600">
-                      <span className="h-1.5 w-1.5 rounded-full bg-red-500 mr-1.5"></span>
-                      未接続
-                    </span>
-                  )}
-                </div>
-                
-                {/* チャットタイプ表示 */}
-                {activeChatType && (
-                  <span className="px-2 py-0.5 rounded-full bg-blue-50 text-blue-700 font-medium">
-                    {getChatTypeShortName(activeChatType)}
-                  </span>
-                )}
-=======
         
         {/* フリーユーザー制限表示 */}
         {!hasAccessToChat ? (
@@ -420,7 +377,6 @@
                     )}
                   </div>
                 </div>
->>>>>>> f6334542
               </div>
             </div>
           </>
