"use client";

import { useState, useEffect } from 'react';
import Link from 'next/link';
import { usePathname } from 'next/navigation';
import { useSession } from 'next-auth/react';
import Image from 'next/image';
import {
  Menu,
  X,
  Home,
  MessageSquare,
  FileText,
  User,
  Settings,
  SquarePlay,
  CircleHelp,
  BrainCircuit,
  GraduationCap,
  BookOpen,
  Users,
  DollarSign
} from 'lucide-react';

interface NavItem {
  name: string;
  href: string;
  icon: React.ElementType;
  children?: NavItem[];
  expanded?: boolean;
}

const studentNavigation: NavItem[] = [
  { name: 'ダッシュボード', href: '/dashboard', icon: Home },
  {
    name: 'AIチャット',
    href: '/chat',
    icon: BrainCircuit,
    expanded: false,
    children: [
      { name: '自己分析AI', href: '/chat/self-analysis', icon: MessageSquare },
      { name: '総合型選抜AI', href: '/chat/admission', icon: GraduationCap },
      { name: '学習支援AI', href: '/chat/study-support', icon: BookOpen },
<<<<<<< HEAD
      { name: 'FAQチャット', href: '/chat/faq', icon: CircleHelp },
    ] 
=======
    ]
>>>>>>> 26734570
  },
  { name: 'コミュニケーション', href: '/communication', icon: Users },
  { name: '志望校管理', href: '/application', icon: User },
  { name: '志望理由書', href: '/statement', icon: FileText },
  { name: 'コンテンツ', href: '/contents', icon: SquarePlay },
  { name: '設定', href: '/settings', icon: Settings },
  { name: 'プラン', href: '/subscription', icon: DollarSign },
];

const adminNavigation: NavItem[] = [
  { name: '管理ダッシュボード', href: '/admin/dashboard', icon: Home },
  { name: 'ユーザー管理', href: '/admin/users', icon: Users },
  { name: 'コンテンツ管理', href: '/admin/content', icon: SquarePlay },
  { name: 'サブスクリプション管理', href: '/admin/subscription', icon: DollarSign },
  { name: '設定', href: '/settings', icon: Settings },
];

export const AppLayout = ({ children }: { children: React.ReactNode }) => {
  const [sidebarOpen, setSidebarOpen] = useState(false);
  const { data: session, status } = useSession();
  const [currentNavItems, setCurrentNavItems] = useState<NavItem[]>(studentNavigation);
  const pathname = usePathname();

  useEffect(() => {
    if (status === 'authenticated') {
      if (session?.user?.isAdmin) {
        setCurrentNavItems(adminNavigation);
      } else {
        setCurrentNavItems(studentNavigation);
      }
    } else if (status === 'unauthenticated') {
      setCurrentNavItems([]);
    }
  }, [session, status]);

  const [navItemsState, setNavItemsState] = useState<NavItem[]>([]);

  useEffect(() => {
    setNavItemsState(currentNavItems.map(item => ({ ...item, expanded: item.expanded ?? false })));
  }, [currentNavItems]);

  const toggleExpand = (index: number) => {
    setNavItemsState(prevItems =>
      prevItems.map((item, i) =>
        i === index ? { ...item, expanded: !item.expanded } : item
      )
    );
  };

  if (status === 'loading') {
    return <div className="flex justify-center items-center min-h-screen">Loading...</div>;
  }

  return (
    <div className="min-h-screen bg-slate-50">
      <div className="lg:hidden fixed top-4 right-4 z-40">
        <button
          className="p-2 rounded-md bg-white shadow-sm"
          onClick={() => setSidebarOpen(!sidebarOpen)}
        >
          <Menu className="h-6 w-6" />
        </button>
      </div>

      <div className={`
        fixed top-0 left-0 z-30 h-full w-64 transform bg-white shadow-lg transition-transform duration-200 ease-in-out overflow-y-auto
        ${sidebarOpen ? 'translate-x-0' : '-translate-x-full'}
        lg:translate-x-0
      `}>
        <div className="p-6">
          <div className="flex items-center justify-between">
            <Link href="/dashboard">
                <Image
                  src="/logo.svg"
                  alt="SmartAO Logo"
                  width={120}
                  height={32}
                  priority
                />
            </Link>
            <button
              className="lg:hidden p-2"
              onClick={() => setSidebarOpen(false)}
            >
              <X className="h-6 w-6" />
            </button>
          </div>
        </div>

        <nav className="px-4 space-y-1">
          {navItemsState.map((item, index) => {
            const isActive = pathname === item.href ||
                           (item.children && item.children.some(child => pathname?.startsWith(child.href)));
            const Icon = item.icon;

            return (
              <div key={item.name}>
                {item.children ? (
                  <>
                    <button
                      onClick={() => toggleExpand(index)}
                      className={`
                        w-full flex items-center justify-between px-4 py-2 text-sm font-medium rounded-md
                        ${isActive
                          ? 'bg-blue-50 text-blue-700'
                          : 'text-slate-700 hover:bg-slate-50'
                        }
                      `}
                    >
                      <div className="flex items-center">
                        <Icon className="mr-3 h-5 w-5" />
                        {item.name}
                      </div>
                      <svg
                        className={`w-5 h-5 transform transition-transform ${item.expanded ? 'rotate-90' : ''}`}
                        fill="none"
                        stroke="currentColor"
                        viewBox="0 0 24 24"
                      >
                        <path strokeLinecap="round" strokeLinejoin="round" strokeWidth={2} d="M9 5l7 7-7 7" />
                      </svg>
                    </button>

                    <div
                      className={`overflow-hidden transition-all duration-300 ease-in-out ${item.expanded ? 'max-h-96' : 'max-h-0'}`}
                    >
                      <div className="pl-8 mt-1 space-y-1 py-1">
                        {item.children.map(child => {
                          const isChildActive = pathname === child.href;
                          const ChildIcon = child.icon;

                          return (
                            <Link
                              key={child.name}
                              href={child.href}
                              onClick={() => setSidebarOpen(false)}
                              className={`
                                flex items-center px-4 py-2 text-sm font-medium rounded-md
                                ${isChildActive
                                  ? 'bg-blue-50 text-blue-700'
                                  : 'text-slate-700 hover:bg-slate-50'
                                }
                              `}
                            >
                              <ChildIcon className="mr-3 h-4 w-4" />
                              {child.name}
                            </Link>
                          );
                        })}
                      </div>
                    </div>
                  </>
                ) : (
                  <Link
                    href={item.href}
                    onClick={() => setSidebarOpen(false)}
                    className={`
                      flex items-center px-4 py-2 text-sm font-medium rounded-md
                      ${isActive
                        ? 'bg-blue-50 text-blue-700'
                        : 'text-slate-700 hover:bg-slate-50'
                      }
                    `}
                  >
                    <Icon className="mr-3 h-5 w-5" />
                    {item.name}
                  </Link>
                )}
              </div>
            );
          })}
        </nav>
      </div>

      <main className="lg:pl-64">
        <div className="py-6 px-4 sm:px-6 lg:px-8">
          {children}
        </div>
      </main>
    </div>
  );
};<|MERGE_RESOLUTION|>--- conflicted
+++ resolved
@@ -41,12 +41,8 @@
       { name: '自己分析AI', href: '/chat/self-analysis', icon: MessageSquare },
       { name: '総合型選抜AI', href: '/chat/admission', icon: GraduationCap },
       { name: '学習支援AI', href: '/chat/study-support', icon: BookOpen },
-<<<<<<< HEAD
       { name: 'FAQチャット', href: '/chat/faq', icon: CircleHelp },
     ] 
-=======
-    ]
->>>>>>> 26734570
   },
   { name: 'コミュニケーション', href: '/communication', icon: Users },
   { name: '志望校管理', href: '/application', icon: User },
